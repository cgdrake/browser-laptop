/* This Source Code Form is subject to the terms of the Mozilla Public
 * License, v. 2.0. If a copy of the MPL was not distributed with this file,
 * You can obtain one at http://mozilla.org/MPL/2.0/. */

const React = require('react')
const PropTypes = require('prop-types')
const Dialog = require('./dialog')
const Button = require('./button')
const appActions = require('../actions/appActions')
const KeyCodes = require('../../app/common/constants/keyCodes')
const urlResolve = require('url').resolve

const {StyleSheet, css} = require('aphrodite/no-important')
const commonStyles = require('../../app/renderer/components/styles/commonStyles')

const {
  CommonForm,
  CommonFormSection,
  CommonFormTitle,
  CommonFormTextbox,
  CommonFormButtonWrapper,
  commonFormStyles
} = require('../../app/renderer/components/commonForm')

class LoginRequired extends React.Component {
  constructor () {
    super()
    this.state = {
      username: '',
      password: ''
    }
    this.onUsernameChange = this.onUsernameChange.bind(this)
    this.onPasswordChange = this.onPasswordChange.bind(this)
    this.onKeyDown = this.onKeyDown.bind(this)
    this.onClose = this.onClose.bind(this)
  }
  focus () {
    this.loginUsername.select()
    this.loginUsername.focus()
  }
  componentDidMount () {
    this.focus()
  }
  get detail () {
    return this.props.loginRequiredDetail
  }
  get tabId () {
    return this.props.tabId
  }
  onKeyDown (e) {
    switch (e.keyCode) {
      case KeyCodes.ENTER:
        this.onSave()
        break
      case KeyCodes.ESC:
        this.onClose()
        break
    }
  }
  onClose () {
    appActions.setLoginResponseDetail(this.tabId)
  }
  onClick (e) {
    e.stopPropagation()
  }
  onUsernameChange (e) {
    this.setState({
      username: e.target.value
    })
  }
  onPasswordChange (e) {
    this.setState({
      password: e.target.value
    })
  }
  onSave () {
    this.focus()
    this.setState({
      username: '',
      password: ''
    })
    appActions.setLoginResponseDetail(this.tabId, this.state)
  }
  render () {
    const l10nArgs = {
      host: urlResolve(this.detail.getIn(['request', 'url']), '/')
    }
    return <Dialog onHide={this.onClose} isClickDismiss>
      <CommonForm onClick={this.onClick.bind(this)}>
        <CommonFormTitle data-l10n-id='basicAuthRequired' />
        <CommonFormSection data-l10n-id='basicAuthMessage' data-l10n-args={JSON.stringify(l10nArgs)} />
        <CommonFormSection>
          <div className={css(styles.sectionWrapper)}>
            <div data-test-id='loginLabel'
              className={css(commonFormStyles.inputWrapper,
              commonFormStyles.inputWrapper__label
            )}>
              <label data-l10n-id='basicAuthUsernameLabel' htmlFor='loginUsername' />
              <label className={css(commonFormStyles.input__bottomRow)} data-l10n-id='basicAuthPasswordLabel' htmlFor='loginPassword' />
            </div>
            {
              !this.isFolder
              ? <div id='loginInput' className={css(
                  commonFormStyles.inputWrapper,
                  commonFormStyles.inputWrapper__input
                )}>
                <input className={css(
                  commonStyles.formControl,
                  commonStyles.textbox,
                  commonStyles.textbox__outlineable,
                  commonFormStyles.input__box
                )}
                  spellCheck='false'
                  onKeyDown={this.onKeyDown}
                  onChange={this.onUsernameChange}
                  value={this.state.username}
                  ref={(loginUsername) => { this.loginUsername = loginUsername }}
                />
                <div className={css(commonFormStyles.input__marginRow)}>
                  <CommonFormTextbox
                    spellCheck='false'
                    type='password'
                    onKeyDown={this.onKeyDown}
                    onChange={this.onPasswordChange}
                    value={this.state.password}
                  />
                </div>
              </div>
              : null
            }
          </div>
        </CommonFormSection>
        <CommonFormButtonWrapper>
          <Button l10nId='cancel' className='whiteButton' onClick={this.onClose} />
          <Button l10nId='ok' className='primaryButton' onClick={this.onSave.bind(this)} />
        </CommonFormButtonWrapper>
      </CommonForm>
    </Dialog>
  }
}

<<<<<<< HEAD
LoginRequired.propTypes = { frameProps: React.PropTypes.object }

const styles = StyleSheet.create({
  sectionWrapper: {
    display: 'flex',
    justifyContent: 'space-between'
  }
})

=======
LoginRequired.propTypes = { frameProps: PropTypes.object }
>>>>>>> 24fafe15
module.exports = LoginRequired<|MERGE_RESOLUTION|>--- conflicted
+++ resolved
@@ -139,8 +139,7 @@
   }
 }
 
-<<<<<<< HEAD
-LoginRequired.propTypes = { frameProps: React.PropTypes.object }
+LoginRequired.propTypes = { frameProps: PropTypes.object }
 
 const styles = StyleSheet.create({
   sectionWrapper: {
@@ -149,7 +148,4 @@
   }
 })
 
-=======
-LoginRequired.propTypes = { frameProps: PropTypes.object }
->>>>>>> 24fafe15
 module.exports = LoginRequired